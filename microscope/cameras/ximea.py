--- conflicted
+++ resolved
@@ -218,15 +218,6 @@
 
         Open the connection, connect properties and populate settings dict.
         """
-<<<<<<< HEAD
-            self.handle.open_device()
-        except:
-            raise Exception("Problem opening camera.")
-        if self.handle == None:
-            raise Exception("No camera opened.")
-        _logger.info('Initializing.')
-        self.img=xiapi.Image()
-=======
         n_cameras = self._handle.get_number_devices()
 
         if self._serial_number is None:
@@ -295,8 +286,6 @@
                              temperature_selector)
                 break
 
->>>>>>> 1cf790bb
-
     def make_safe(self):
         if self._acquiring:
             self.abort()
