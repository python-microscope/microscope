#!/usr/bin/env python
# -*- coding: utf-8 -*-

## Copyright (C) 2016-2017 Mick Phillips <mick.phillips@gmail.com>
## Copyright (C) 2017 Ian Dobbie <ian.dobbie@bioch.ox.ac.uk>
##
## This file is part of Microscope.
##
## Microscope is free software: you can redistribute it and/or modify
## it under the terms of the GNU General Public License as published by
## the Free Software Foundation, either version 3 of the License, or
## (at your option) any later version.
##
## Microscope is distributed in the hope that it will be useful,
## but WITHOUT ANY WARRANTY; without even the implied warranty of
## MERCHANTABILITY or FITNESS FOR A PARTICULAR PURPOSE.  See the
## GNU General Public License for more details.
##
## You should have received a copy of the GNU General Public License
## along with Microscope.  If not, see <http://www.gnu.org/licenses/>.

import logging

from ximea import xiapi

from microscope import devices
<<<<<<< HEAD
from microscope.devices import keep_acquiring, ROI

# import ximea python module.
from ximea import xiapi
=======
>>>>>>> d936aa9a


_logger = logging.getLogger(__name__)


class XimeaCamera(devices.CameraDevice):
    def __init__(self, dev_id=0, **kwargs):
        super().__init__(**kwargs)
        self._acquiring = False
        self._exposure_time = 0.1
        self._triggered = False
<<<<<<< HEAD
        self.Roi = ROI(None, None, None, None)
=======
        self._handle = None
        self._dev_id = dev_id
        self._roi = devices.ROI(None,None,None,None)
>>>>>>> d936aa9a

    def _fetch_data(self):
        if not self._acquiring:
            return

        trigger_type = self._handle.get_trigger_source()
        if trigger_type == 'XI_TRG_SOFTWARE' and not self._triggered:
            return
        elif trigger_type != 'XI_TRG_EDGE_RISING':
            raise Exception('unhandled trigger type %s' % trigger_type)

        try:
            self._handle.get_image(self.img)
            data = self.img.get_image_data_numpy()
            _logger.info("Fetched imaged with dims %s and size %s.",
                         data.shape, data.size)
            _logger.info('Sending image')
<<<<<<< HEAD
            self._triggered = False
            data = self.img.get_image_data_numpy()
            return data
=======
            if trigger_type == 'XI_TRG_SOFTWARE':
                self._triggered = False
                return self.img.get_image_data_numpy()
        except Exception as err:
            if getattr(err, 'status', None) == 10:
                # This is a Timeout error
                return
            else:
                raise err
>>>>>>> d936aa9a

    def abort(self):
        _logger.info('Disabling acquisition.')
        if self._acquiring:
            self._acquiring = False
        self._handle.stop_acquisition()

    def initialize(self):
        """Initialise the camera.

        Open the connection, connect properties and populate settings dict.
        """
        try:
            self._handle = xiapi.Camera(self._dev_id)
            self._handle.open_device()
        except:
            raise Exception("Problem opening camera.")
<<<<<<< HEAD
        if not self.handle:
=======
        if self._handle is None:
>>>>>>> d936aa9a
            raise Exception("No camera opened.")

        _logger.info('Initializing.')
<<<<<<< HEAD
=======
        # Try set camera into rising-edge hardware trigger mode.  If
        # that can't be done set it to software trigger mode.
        try:
            self._handle.set_trigger_source('XI_TRG_EDGE_RISING')
        except:
            self._handle.set_trigger_source('XI_TRG_SOFTWARE')
        # create img buffer to hold images.
>>>>>>> d936aa9a
        self.img = xiapi.Image()

    def make_safe(self):
        if self._acquiring:
            self.abort()

    def _on_disable(self):
        self.abort()

    def _on_enable(self):
        _logger.info("Preparing for acquisition.")
        if self._acquiring:
            self.abort()
        self._acquiring = True
        # actually start camera
<<<<<<< HEAD
        self.handle.start_acquisition()
=======
        self._handle.start_acquisition()
>>>>>>> d936aa9a
        _logger.info("Acquisition enabled.")
        return True

    def set_exposure_time(self, value):
        # exposure times are set in us.
<<<<<<< HEAD
        self.handle.set_exposure(int(value*1.0E6))

    def get_exposure_time(self):
        # exposure times are in us, so multiple by 1E-6 to get seconds.
        return self.handle.get_exposure() * 1.0E-6

    def get_cycle_time(self):
        return 1.0 / self.handle.get_framerate()

    def _get_sensor_shape(self):
        return self.handle.get_width(), self.handle.get_height()

    def get_trigger_type(self):
        trig=self.handle.get_trigger_source()
        if trig == XI_TRG_SOFTWARE:
            return devices.TRIGGER_SOFT
        elif trig == XI_TRG_EDGE_RISING:
            return devices.TRIGGER_BEFORE

    def set_trigger_type(self, trigger):
        if trigger == devices.TRIGGER_SOFT:
            self.handle.set_triger_source(XI_TG_SOURCE['Xi_TRG_SOFTWARE'])
        elif trigger == devices.TRIGGER_BEFORE:
            self.handle.set_triger_source(XI_TG_SOURCE['Xi_TRG_EDGE_RISING'])
            # define digial input mode of trigger
            self.handle.set_gpi_selector(1)
            self.handle.set_gpi_mode(XI_GPI_TRIGGER)
=======
        try:
            self._handle.set_exposure(int(value * 1000000))
        except Exception as err:
            _logger.debug("set_exposure_time exception: %s", err)

    def get_exposure_time(self):
        # exposure times are in us, so multiple by 1E-6 to get seconds.
        return (self._handle.get_exposure() * 1.0E-6)

    def get_cycle_time(self):
        return (1.0/self._handle.get_framerate())

    def _get_sensor_shape(self):
        return (self._handle.get_width(), self._handle.get_height())

    def get_trigger_source(self):
        return (self._handle.get_trigger_source())

    def get_trigger_type(self):
        trig = self._handle.get_trigger_source()
        _logger.info("called get trigger type %s", trig)
        if trig == 'XI_TRG_SOFTWARE':
            return devices.TRIGGER_SOFT
        elif trig == 'XI_TRG_EDGE_RISING':
            return devices.TRIGGER_BEFORE

    def set_trigger_source(self, trig):
        _logger.info("Set trigger source %s", trig)
        reenable = False
        if self._acquiring:
            self.abort()
            reenable = True
        result = self._handle.set_trigger_source(trig)
        _logger.info("Set trigger source result  %s", result)
        if reenable:
            self._on_enable()
        return

    def set_trigger_type(self, trig):
        _logger.info("Set trigger type %s", trig)
        self.abort()

        if trig is 0:
            self._handle.set_trigger_source('XI_TRG_SOFTWARE')
        elif trig is 1:
            self._handle.set_trigger_source('XI_TRG_EDGE_RISING')
            # define digial input mode of trigger
            self._handle.set_gpi_selector('XI_GPI_PORT1')
            self._handle.set_gpi_mode('XI_GPI_TRIGGER')
            self._handle.set_gpo_selector('XI_GPO_PORT1')
            self._handle.set_gpo_mode('XI_GPO_EXPOSURE_ACTIVE')

        self._on_enable()

        result = self._handle.get_trigger_source()
        _logger.info("Trigger type %s", result)
        _logger.info("GPI Selector %s", self._handle.get_gpi_selector())
        _logger.info("GPI Mode %s", self._handle.get_gpi_mode())

        return
>>>>>>> d936aa9a

    def soft_trigger(self):
        _logger.info('Soft trigger received; self._acquiring is %s.',
                     self._acquiring)
        if self._acquiring:
            self._handle.set_trigger_software(True)
            self._triggered = True

    def _get_binning(self):
<<<<<<< HEAD
        return 1, 1
=======
        return (1, 1)
>>>>>>> d936aa9a

    @devices.keep_acquiring
    def _set_binning(self, h, v):
        return False

    def _get_roi(self):
        return self._roi

    @devices.keep_acquiring
    def _set_roi(self, x, y, width, height):
        self._roi = devices.ROI(x, y, width, height)

    def _on_shutdown(self):
        if self._acquiring:
            self._handle.stop_acquisition()
        self._handle.close_device()<|MERGE_RESOLUTION|>--- conflicted
+++ resolved
@@ -24,13 +24,6 @@
 from ximea import xiapi
 
 from microscope import devices
-<<<<<<< HEAD
-from microscope.devices import keep_acquiring, ROI
-
-# import ximea python module.
-from ximea import xiapi
-=======
->>>>>>> d936aa9a
 
 
 _logger = logging.getLogger(__name__)
@@ -42,13 +35,9 @@
         self._acquiring = False
         self._exposure_time = 0.1
         self._triggered = False
-<<<<<<< HEAD
-        self.Roi = ROI(None, None, None, None)
-=======
         self._handle = None
         self._dev_id = dev_id
         self._roi = devices.ROI(None,None,None,None)
->>>>>>> d936aa9a
 
     def _fetch_data(self):
         if not self._acquiring:
@@ -66,11 +55,6 @@
             _logger.info("Fetched imaged with dims %s and size %s.",
                          data.shape, data.size)
             _logger.info('Sending image')
-<<<<<<< HEAD
-            self._triggered = False
-            data = self.img.get_image_data_numpy()
-            return data
-=======
             if trigger_type == 'XI_TRG_SOFTWARE':
                 self._triggered = False
                 return self.img.get_image_data_numpy()
@@ -80,7 +64,6 @@
                 return
             else:
                 raise err
->>>>>>> d936aa9a
 
     def abort(self):
         _logger.info('Disabling acquisition.')
@@ -98,16 +81,10 @@
             self._handle.open_device()
         except:
             raise Exception("Problem opening camera.")
-<<<<<<< HEAD
-        if not self.handle:
-=======
         if self._handle is None:
->>>>>>> d936aa9a
             raise Exception("No camera opened.")
 
         _logger.info('Initializing.')
-<<<<<<< HEAD
-=======
         # Try set camera into rising-edge hardware trigger mode.  If
         # that can't be done set it to software trigger mode.
         try:
@@ -115,7 +92,6 @@
         except:
             self._handle.set_trigger_source('XI_TRG_SOFTWARE')
         # create img buffer to hold images.
->>>>>>> d936aa9a
         self.img = xiapi.Image()
 
     def make_safe(self):
@@ -131,45 +107,12 @@
             self.abort()
         self._acquiring = True
         # actually start camera
-<<<<<<< HEAD
-        self.handle.start_acquisition()
-=======
         self._handle.start_acquisition()
->>>>>>> d936aa9a
         _logger.info("Acquisition enabled.")
         return True
 
     def set_exposure_time(self, value):
         # exposure times are set in us.
-<<<<<<< HEAD
-        self.handle.set_exposure(int(value*1.0E6))
-
-    def get_exposure_time(self):
-        # exposure times are in us, so multiple by 1E-6 to get seconds.
-        return self.handle.get_exposure() * 1.0E-6
-
-    def get_cycle_time(self):
-        return 1.0 / self.handle.get_framerate()
-
-    def _get_sensor_shape(self):
-        return self.handle.get_width(), self.handle.get_height()
-
-    def get_trigger_type(self):
-        trig=self.handle.get_trigger_source()
-        if trig == XI_TRG_SOFTWARE:
-            return devices.TRIGGER_SOFT
-        elif trig == XI_TRG_EDGE_RISING:
-            return devices.TRIGGER_BEFORE
-
-    def set_trigger_type(self, trigger):
-        if trigger == devices.TRIGGER_SOFT:
-            self.handle.set_triger_source(XI_TG_SOURCE['Xi_TRG_SOFTWARE'])
-        elif trigger == devices.TRIGGER_BEFORE:
-            self.handle.set_triger_source(XI_TG_SOURCE['Xi_TRG_EDGE_RISING'])
-            # define digial input mode of trigger
-            self.handle.set_gpi_selector(1)
-            self.handle.set_gpi_mode(XI_GPI_TRIGGER)
-=======
         try:
             self._handle.set_exposure(int(value * 1000000))
         except Exception as err:
@@ -230,7 +173,6 @@
         _logger.info("GPI Mode %s", self._handle.get_gpi_mode())
 
         return
->>>>>>> d936aa9a
 
     def soft_trigger(self):
         _logger.info('Soft trigger received; self._acquiring is %s.',
@@ -240,11 +182,7 @@
             self._triggered = True
 
     def _get_binning(self):
-<<<<<<< HEAD
-        return 1, 1
-=======
         return (1, 1)
->>>>>>> d936aa9a
 
     @devices.keep_acquiring
     def _set_binning(self, h, v):
