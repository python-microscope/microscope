--- conflicted
+++ resolved
@@ -21,10 +21,8 @@
 ##################
 
 import ctypes
-import platform
+import os
 from ctypes import POINTER, c_int, c_uint, c_double, c_void_p
-
-arch, plat = platform.architecture()
 
 #### typedefs
 AT_H = ctypes.c_int
@@ -35,17 +33,13 @@
 
 _stdcall_libraries = {}
 
-if plat.startswith('Windows'):
-    if arch == '32bit':
-        _stdcall_libraries['ATCORE'] = ctypes.WinDLL('atcore')
-        _stdcall_libraries['ATUTIL'] = ctypes.WinDLL('atutility')
-    else:
-        _stdcall_libraries['ATCORE'] = ctypes.OleDLL('atcore')
-        _stdcall_libraries['ATUTIL'] = ctypes.OleDLL('atutility')
+if os.name in ('nt', 'ce'):
+    _stdcall_libraries['ATCORE'] = ctypes.WinDLL('atcore')
+    _stdcall_libraries['ATUTIL'] = ctypes.WinDLL('atutility')
     CALLBACKTYPE = ctypes.WINFUNCTYPE(c_int, AT_H, POINTER(AT_WC), c_void_p)
 else:
-    _stdcall_libraries['ATCORE'] = ctypes.CDLL('libatcore.so')
-    _stdcall_libraries['ATUTIL'] = ctypes.CDLL('libatutility.so')
+    _stdcall_libraries['ATCORE'] = ctypes.CDLL('atcore.so')
+    _stdcall_libraries['ATUTIL'] = ctypes.CDLL('atutility.so')
     CALLBACKTYPE = ctypes.CFUNCTYPE(c_int, AT_H, POINTER(AT_WC), c_void_p)
 
 #### Defines
@@ -98,7 +92,6 @@
 errCode('AT_ERR_NULL_WAIT_PTR', 35)
 errCode('AT_ERR_NULL_PTRSIZE', 36)
 errCode('AT_ERR_NOMEMORY', 37)
-errCode('AT_ERR_DEVICEINUSE', 38)
 
 errCode('AT_ERR_HARDWARE_OVERFLOW', 100)
 
@@ -210,13 +203,9 @@
                 ret.append(r)
                 #print r, r._type_
 
-<<<<<<< HEAD
-        res = self.f(*ars)
-=======
         #print ars
         res = self.f(*ars)
         #print res
->>>>>>> 7ec55376
 
         if not res == AT_SUCCESS:
             if res == AT_ERR_TIMEDOUT or res == AT_ERR_NODATA:
