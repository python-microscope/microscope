--- conflicted
+++ resolved
@@ -17,27 +17,14 @@
 # You should have received a copy of the GNU General Public License
 # along with this program.  If not, see <http://www.gnu.org/licenses/>.
 
-<<<<<<< HEAD
+import logging
+
 import serial
 import time
-=======
-import logging
->>>>>>> 8a5fc149
-
-import serial
 
 from microscope import devices
 
 
-<<<<<<< HEAD
-class DeepstarLaser(devices.SerialDeviceMixIn, devices.LaserDevice):
-    def __init__(self, com, baud=9600, timeout=2.0, **kwargs):
-        super(DeepstarLaser, self).__init__(**kwargs)
-        self.connection = serial.Serial(port=com,
-                                        baudrate=baud, timeout = timeout,
-                                        stopbits=serial.STOPBITS_ONE,
-                                        bytesize=serial.EIGHTBITS, parity = serial.PARITY_NONE)
-=======
 _logger = logging.getLogger(__name__)
 
 
@@ -48,16 +35,11 @@
             baudrate = baud, timeout = timeout,
             stopbits = serial.STOPBITS_ONE,
             bytesize = serial.EIGHTBITS, parity = serial.PARITY_NONE)
->>>>>>> 8a5fc149
         # If the laser is currently on, then we need to use 7-byte mode; otherwise we need to
         # use 16-byte mode.
         self._write(b'S?')
         response = self._readline()
-<<<<<<< HEAD
-        self._logger.info("Current laser state: [%s]" % response.decode())
-=======
         _logger.info("Current laser state: [%s]", response.decode())
->>>>>>> 8a5fc149
 
         self._write(b'STAT0')
         model_code = self._readline()
@@ -88,6 +70,7 @@
         time.sleep(.2)
         return response
 
+
     ## Get the status of the laser, by sending the
     # STAT0, STAT1, STAT2, and STAT3 commands.
     @devices.SerialDeviceMixIn.lock_comms
@@ -97,6 +80,7 @@
             self._write(('STAT%d' % i).encode())
             result.append(self._readline().decode())
         return result
+
 
     ## Turn the laser ON. Return True if we succeeded, False otherwise.
     @devices.SerialDeviceMixIn.lock_comms
@@ -137,12 +121,14 @@
         self._write(b'LF')
         return self._readline().decode()
 
+
     @devices.SerialDeviceMixIn.lock_comms
     def is_alive(self):
         self._write(b'S?')
         response = self._readline()
         return response.startswith(b'S')
 
+
     ## Return True if the laser is currently able to produce light. We assume this is equivalent
     # to the laser being in S2 mode.
     @devices.SerialDeviceMixIn.lock_comms
@@ -152,19 +138,14 @@
         _logger.info("Are we on? [%s]", response.decode())
         return response == b'S2'
 
+
     @devices.SerialDeviceMixIn.lock_comms
     def _set_power(self, level):
-        if level > 1.0:
+        if (level > 1.0) :
             return
-<<<<<<< HEAD
-        self._logger.info("level=%d", level)
-        power = int(level*0xFFF)
-        self._logger.info("power=%d", power)
-=======
         _logger.info("level=%d", level)
         power=int (level*0xFFF)
         _logger.info("power=%d", power)
->>>>>>> 8a5fc149
         strPower = "PP%03X" % power
         _logger.info("power level=%s", strPower)
         self._write(strPower.encode())
