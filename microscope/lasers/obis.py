--- conflicted
+++ resolved
@@ -1,215 +1,3 @@
-<<<<<<< HEAD
-#!/usr/bin/env python
-# -*- coding: utf-8
-
-# Copyright 2016 Mick Phillips (mick.phillips@gmail.com)
-# Copyright 2019 David Miguel Susano Pinto <david.pinto@bioch.ox.ac.uk>
-# Copyright 2018 Julio Mateos Langerak <julio.mateos-langerak@igh.cnrs.fr>
-#
-# This program is free software: you can redistribute it and/or modify
-# it under the terms of the GNU General Public License as published by
-# the Free Software Foundation, either version 3 of the License, or
-# (at your option) any later version.
-#
-# This program is distributed in the hope that it will be useful,
-# but WITHOUT ANY WARRANTY; without even the implied warranty of
-# MERCHANTABILITY or FITNESS FOR A PARTICULAR PURPOSE.  See the
-# GNU General Public License for more details.
-#
-# You should have received a copy of the GNU General Public License
-# along with this program.  If not, see <http://www.gnu.org/licenses/>.
-
-import logging
-
-import serial
-
-from microscope import devices
-
-
-_logger = logging.getLogger(__name__)
-
-
-class ObisLaser(devices.SerialDeviceMixIn, devices.LaserDevice):
-    def __init__(self, com, baud=115200, timeout=0.5, **kwargs) -> None:
-        super().__init__(**kwargs)
-        self.connection = serial.Serial(port=com, baudrate=baud,
-                                        timeout=timeout,
-                                        stopbits=serial.STOPBITS_ONE,
-                                        bytesize=serial.EIGHTBITS,
-                                        parity=serial.PARITY_NONE)
-        # Ensure handshakes are on
-        self._write(b'SYSTem:COMMunicate:HANDshaking ON')
-        response = self._readline()
-        _logger.info('Enabling handshaking: [%s]' % response.decode())
-        # Get general status
-        self._write(b'SOURce:AM:STATe?')
-        response = self._readline()
-        _logger.info('Current laser state: [%s]' % response.decode())
-        self._write(b'SYSTem:INFormation:MODel?')
-        response = self._readline()
-        _logger.info('OBIS laser model: [%s]', response.decode())
-        self._write(b'SYSTem:INFormation:SNUMber?')
-        response = self._readline()
-        _logger.info('OBIS laser serial number: [%s]', response.decode())
-        self._write(b'SYSTem:CDRH?')
-        response = self._readline()
-        _logger.info('CDRH safety: [%s]', response.decode())
-        self._write(b'SOURce:TEMPerature:APRobe?')
-        response = self._readline()
-        _logger.info('TEC temperature control: [%s]', response.decode())
-        self._write(b'*TST?')
-        response = self._readline()
-        _logger.info('Self test procedure: [%s]', response.decode())
-
-        # We need to ensure that autostart is disabled so that we can
-        # switch emission on/off remotely.
-        self._write(b'SYSTem:AUTostart?')
-        response = self._readline()
-        _logger.info('Response to Autostart: [%s]', response.decode())
-
-        # Get LASER powers
-        self._write(b'SYSTem:INFormation:POWer?')
-        power_w = self._readline()
-        self._max_power = float(power_w.decode()) * 1000
-        self._write(b'SOURce:POWer:LIMit:LOW?')
-        power_w = self._readline()
-        self._min_power = float(power_w.decode()) * 1000
-
-    # def _write(self, command):
-    #     msg_length = self.connection.write(command + b'\r\n')
-    #     response = self._readline()
-    #     if response == b'OK':  # We receive an OK handshake
-    #         response = self._readline()
-    #     elif response
-    #
-    #     return response
-    #
-    def _readline(self):
-        """Read a line from connection without leading and trailing whitespace.
-        We override from serialDeviceMixIn
-        """
-        response = self.connection.readline().strip()
-        if response == b'OK':  # The response is a simple handshake
-            return response
-        elif response[:3] == b'ERR':  #There was an error
-            _logger.error('There was a handshake error: [%s]', response)
-            return response
-        else:  # There is a real response and we want to deal with the handshake
-            try:  # We try as handshake might be turned off
-                handshake = self.connection.readline().strip()
-            except:
-                _logger.error('Handshake seems to be inactive')
-                return response
-            if handshake[:3] == b'ERR':  # There was an error
-                _logger.error('There was a handshake error: [%s]', handshake)
-            return response
-
-    @devices.SerialDeviceMixIn.lock_comms
-    def get_status(self):
-        result = []
-        for cmd, msg in [(b'SOURce:AM:STATe?', 'Emission on?'),
-                         (b'SOURce:POWer:LEVel:IMMediate:AMPLitude?', 'Target power:'),
-                         (b'SOURce:POWer:LEVel?', 'Measured power:'),
-                         (b'SYSTem:STATus?', 'Status code?'),
-                         (b'SYSTem:FAULt?', 'Fault code?'),
-                         (b'SYSTem:HOURs?', 'Head operating hours:')]:
-            self._write(cmd)
-            result.append(msg + ' ' + self._readline().decode())
-        return result
-
-    @devices.SerialDeviceMixIn.lock_comms
-    def enable(self):
-        """Turn the laser ON. Return True if we succeeded, False otherwise."""
-        _logger.info('Turning laser ON.')
-        # Exiting Sleep Mode.
-        for cmd, msg in [(b'SOURce:TEMPerature:APRobe ON', 'Temperature control response: [%s]'),
-                         (b'SOURce:AM:STATe ON', 'Emission response: [%s]'),
-                         (b'SOURce:AM:EXTernal DIGital', 'Enabling Digital modulation response: [%s]')
-                         ]:
-            self._write(cmd)
-            response = self._readline()
-            _logger.info(msg, response.decode())
-
-        if not self.get_is_on():
-            # Something went wrong.
-            _logger.error("Failed to turn ON. Current status:\r\n")
-            _logger.error(self.get_status())
-            return False
-        return True
-
-    def _on_shutdown(self):
-        self.disable()
-        # Going into Sleep mode
-        self._write(b'SOURce:TEMPerature:APRobe OFF')
-        response = self._readline()
-        _logger.info('Disabling temperature control response: [%s]', response.decode())
-
-    def initialize(self):
-        pass
-
-    @devices.SerialDeviceMixIn.lock_comms
-    def disable(self):
-        """Turn the laser OFF. Return True if we succeeded, False otherwise."""
-        _logger.info('Turning laser OFF.')
-        # Turning LASER OFF
-        self._write(b'SOURce:AM:STATe OFF')
-        self._readline()
-
-        if self.get_is_on():
-            _logger.error("Failed to turn OFF. Current status:\r\n")
-            _logger.error(self.get_status())
-            return False
-        return True
-
-    @devices.SerialDeviceMixIn.lock_comms
-    def is_alive(self):
-        return self.get_is_on()
-
-    @devices.SerialDeviceMixIn.lock_comms
-    def get_is_on(self):
-        """Return True if the laser is currently able to produce light."""
-        self._write(b'SOURce:AM:STATe?')
-        response = self._readline()
-        _logger.info("Are we on? [%s]", response.decode())
-        return response == b'ON'
-
-    @devices.SerialDeviceMixIn.lock_comms
-    def get_min_power_mw(self):
-        self._write(b'SOURce:POWer:LIMit:LOW?')
-        power_w = self._readline()
-        return float(power_w.decode()) * 1000.0
-
-    @devices.SerialDeviceMixIn.lock_comms
-    def get_max_power_mw(self):
-        """Gets the maximum laser power in mW."""
-        self._write(b'SOURce:POWer:LIMit:HIGH?')
-        power_w = self._readline()
-        return float(power_w.decode()) * 1000.0
-
-    @devices.SerialDeviceMixIn.lock_comms
-    def _get_power_mw(self):
-        if not self.get_is_on():
-            return 0.0
-        self._write(b'SOURce:POWer:LEVel?')
-        response = self._readline()
-        return float(response.decode()) * 1000.0
-
-    def get_power_mw(self):
-        if not self.get_is_on():
-            return 0.0
-        return self._get_power_mw()
-
-    @devices.SerialDeviceMixIn.lock_comms
-    def _set_power_mw(self, mW):
-        if mW > self._max_power:
-            return
-        _logger.info("power level in mW=%.5f", mW)
-        power_w = mW / 1000.0
-        self._write(b'SOURce:POWer:LEVel:IMMediate:AMPLitude %.5f' % power_w)
-        response = self._readline()
-        _logger.info("Power response [%s]", response.decode())
-        return response
-=======
 #!/usr/bin/env python3
 
 ## Copyright (C) 2021 David Miguel Susano Pinto <carandraug@gmail.com>
@@ -231,5 +19,4 @@
 
 """Module kept for backwards compatibility.  Look into microscope.lights."""
 
-from microscope.lights.obis import ObisLaser
->>>>>>> e3402735
+from microscope.lights.obis import ObisLaser